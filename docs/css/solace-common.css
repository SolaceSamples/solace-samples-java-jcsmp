/*******************************************************************************
* General Styles
*/
body {
    min-width: 400px;
    background: #f0f4f8;
    font-family: sans-serif;
}

h1 {
    font-size: 36px;
    color: rgba(0, 0, 0, 1);
}

h2 {
    font-size: 28px;
    color: rgba(0, 0, 0, 0.8);
}

h4 {
    font-size: 20px !important;
    color: rgba(0, 0, 0, 0.8) !important;
}

p {
    color: rgba(0, 0, 0, 0.8);
    -webkit-font-smoothing: antialiased;
    font-size: 16px;
    line-height: 24px;
    margin: 0 0 .5em;
}

.blue-gradient {
    background: linear-gradient(#2288DD, #17B0E0);
}

.green-gradient {
    background: linear-gradient(#165aa4, #4182be);
}

.orange-gradient {
    background: linear-gradient(#f2631f, #FF6500);
}

.container {
    width: 80%;
}

.index .container {
    max-width: 993px;
}

img {
    max-width: 100%;
}

@media only screen and (max-width : 700px) {
    .index .container {
        width: 98%;
    }
}


/*******************************************************************************
* Index title bar
*/
.index .title {
    padding-top: 50px;
    background: #FFF;
    border-bottom: 1px solid #CCC;
}

.index .title .left {
    width: 100%;
    position: relative;
    padding-right: 180px;
}

.index .title .col .github {
    position: absolute;
    right: 0;
    top: 10px;
    width: 180px;
}

/*******************************************************************************
* Tutorial layout
*/

@media only screen and (max-width : 993px) {
    .docs .container {
        width: 98%;
    }
}

.heading img {
    float: left;
    background: #9FB0BF;
    border-radius: 14px;
    margin-right: 30px;
    margin-bottom: 10px;
    width: 140px;
    height: 140px;
}

.article-container {
    position: relative;
    padding-right: 245px;
}

@media only screen and (max-width : 760px) {
    .article-container {
        padding-right: 0;
    }
}

article {
    background: white;
    border: 1px solid #CCC;
    border-radius: 4px;
    padding: 30px;
    color: rgba(0, 0, 0, 0.8);
    min-width: 400px;
}

article ul li {
    list-style-type: circle;
    margin: 10px 0;
}

article ol li {
    margin: 10px 0;
}

article h2 {
    color: rgba(0, 0, 0, 1);
    font-size: 28px;
    margin: 40px 0 16px 0;
    padding-top:12px;
    border-top:solid 2px #c9c9c9;
}

article h3 {
    color: rgba(0, 0, 0, 0.8);
    font-size: 24px;
    margin: 40px 0 16px 0;
}

article p {
    margin: 20px 0;
}

aside {
    position: absolute;
    right: 0;
    top: 60px;
    width: 245px;
    padding-left: 28px;
}

aside select {
    display: block;
    border-radius: 0;
    border: 1px solid #CCC;
    font-weight: 600;
    color: rgba(0, 0, 0, 0.65);
    height: 35px;
}

aside .nav {
    padding: 10px 0;
    margin: 20px 0;
    border-top: 1px solid #DDD;
    border-bottom: 1px solid #DDD;
}

@media only screen and (max-width : 760px) {
    aside {
        position: relative;
        margin-bottom: 50px;
        margin-top: -30px;
    }

    aside .nav {
        margin-top: 0;
        padding-top: 0;
    }
}

/*******************************************************************************
* Github component
*/
.github-link {
    margin-bottom: 7px;
}

.github-link img {
    margin-right: 5px;
    margin-left: 5px;
}

.github-link a {
    line-height: 18px;
    height: 18px;
    vertical-align: top;
    cursor: pointer;
}

/*******************************************************************************
* Card layout
*/
.tutorials > .col > .row > .col {
    height: 300px;
}

.tutorials > .col > .row .col:not(:first-child) {
    border-left: 1px solid #CCC;
}

.tutorials.setup .card-image img {
    height: 200px;
    padding-bottom: 50px;
}

.tutorials.learn .card-image {
    background: #9FB0BF;
}

.tutorials .tutorial-description {
    height: 42px;
    color: rgba(0, 0, 0, 0.65);
}

.tutorials.learn .card-image img {
    width: 200px !important;
    height: 200px;
    margin: auto;
    padding-bottom: 60px;
}

.tutorials .card {
    position: relative;
}

.tutorials .card:hover {
<<<<<<< HEAD
			top: 8px;
=======
			bottom: 3px;
>>>>>>> bee3839d
			box-shadow: 0 4px 8px 0 rgba(0, 0, 0, 0.4);

}


.tutorials .card-title {
    font-weight: 500 !important;
    z-index: 2;
}

.tutorials .card > a {
    position: absolute;
    top: 0;
    bottom: 0;
    right: 0;
    left: 0;
    z-index: 1000;
}

/*******************************************************************************
* Sidebar Nav
*/
h4.navheading {
    text-transform: uppercase;
    padding: 0 0 10px 20px;
    margin-left: -28px;
    display: inline-block;
    border-bottom: 1px #c9c9c9 solid;
    font-size: 16px;
}

h4.navheading a {
    color: rgba(0, 0, 0, 0.8);
    text-decoration: none;
}

ul.navlist {
    list-style: none;
    font-size: 16px;
    margin: 0;
}

li.navlink a {
    color:rgba(0, 0, 0, 0.65);
    text-decoration:none;
    line-height: 30px;
}

li.navlink a:hover {
    font-weight:700;
}

li.navlink_current {
    line-height: 30px;
    list-style-image: url('../images/common/indicator-arrow.png') !important;
    margin-left: -8px;
    padding-left: 8px;
}
li.navlink_current a {
    text-decoration:none;
    color:rgba(0, 0, 0, 0.8);
    font-weight: 700;
}

/*******************************************************************************
* Table
*/
table {
    width: 100%;
    padding: 0;
    margin: 0 0 20px 0;
    font-size: 13px;
}

table caption {
    padding: 0 0 5px 0;
    width: auto;
    font-style:italic;
    text-align: right;
    font-size: 12px;
}

th {
    font-weight:bold;
    text-align: left;
    padding: 9px 12px;
    border-style: solid;
    border-width: 1px;
    border-left:none;
    border-top:none;
}

td {
    font-size: 13px;
    padding: 9px 12px;
    border-style: solid;
    border-width: 1px;
    border-left:none;
    border-top:none;
}

tr th:first-child, tr td:first-child{
    border-left-style: solid;
    border-left-width: 1px;
}

tr:first-child th, tr:first-child td{
    border-top-style: solid;
    border-top-width: 1px;
}

#top th.nobg {
    background: none;
    border-top: 0;
}

/*******************************************************************************
* Lists
*/
ul li { margin-bottom: 6px; }
ul, ol {margin-bottom: 20px;    }
ul {margin-left: 30px;}
ol {list-style: decimal; padding-left: 1em;}
ul ul, ul ol,
ol ol, ol ul {margin: 4px 0 5px 30px; }
ul ul li, ul ol li,
ol ol li, ol ul li {margin-bottom: 6px; }

/*******************************************************************************
* Landing pages
*/
h2.nolineheading { margin-top:0; padding-top:0; border-top:none; }
h3.nolineheading { margin-top:0; padding-top:0; border-top:none;}

h2.intro {
    color: #013a6a;
    font-weight:500;
    margin-bottom: 20px;
}

h3.intro {
    border-top:none;
    margin-bottom: 10px;
    margin-top:0;
}

div.intro {
    color: #666;
    padding-top: 10px;
    font-size: 120%;
}

a.intro {
    text-decoration:none;
    border-style: none;
    color:#005dab;
}

a.intro:hover {
    text-decoration:none;
    color: #F36F23;
}


/*******************************************************************************
* Code formatting
*/
pre, code {
    font-size: 12px;
    font-family: Monaco, "Andale Mono", "Courier New", Courier, monospace;
    border: 1px solid #e8e8e8;
    border-radius: 3px;
    background-color: #eef;
}

code {
    padding: 1px 5px;
}

pre {
    padding: 8px 12px;
    overflow-x: auto;
}

pre > code {
    border: 0;
    padding-right: 0;
    padding-left: 0;
}

/*******************************************************************************
* Syntax highlighting styles
*/
.highlight {
background: #fff; }
.highlighter-rouge .highlight {
    background: #eef; }
.highlight .c {
    color: #998;
    font-style: italic; }
.highlight .err {
    color: #a61717;
    background-color: #e3d2d2; }
.highlight .k {
    font-weight: bold; }
.highlight .o {
    font-weight: bold; }
.highlight .cm {
    color: #998;
    font-style: italic; }
.highlight .cp {
    color: #999;
    font-weight: bold; }
.highlight .c1 {
    color: #998;
    font-style: italic; }
.highlight .cs {
    color: #999;
    font-weight: bold;
    font-style: italic; }
.highlight .gd {
    color: #000;
    background-color: #fdd; }
.highlight .gd .x {
    color: #000;
    background-color: #faa; }
.highlight .ge {
    font-style: italic; }
.highlight .gr {
    color: #a00; }
.highlight .gh {
    color: #999; }
.highlight .gi {
    color: #000;
    background-color: #dfd; }
.highlight .gi .x {
    color: #000;
    background-color: #afa; }
.highlight .go {
    color: #888; }
.highlight .gp {
    color: #555; }
.highlight .gs {
    font-weight: bold; }
.highlight .gu {
    color: #aaa; }
.highlight .gt {
    color: #a00; }
.highlight .kc {
    font-weight: bold; }
.highlight .kd {
    font-weight: bold; }
.highlight .kp {
    font-weight: bold; }
.highlight .kr {
    font-weight: bold; }
.highlight .kt {
    color: #458;
    font-weight: bold; }
.highlight .m {
    color: #099; }
.highlight .s {
    color: #d14; }
.highlight .na {
    color: #008080; }
.highlight .nb {
    color: #0086B3; }
.highlight .nc {
    color: #458;
    font-weight: bold; }
.highlight .no {
    color: #008080; }
.highlight .ni {
    color: #800080; }
.highlight .ne {
    color: #900;
    font-weight: bold; }
.highlight .nf {
    color: #900;
    font-weight: bold; }
.highlight .nn {
    color: #555; }
.highlight .nt {
    color: #000080; }
.highlight .nv {
    color: #008080; }
.highlight .ow {
    font-weight: bold; }
.highlight .w {
    color: #bbb; }
.highlight .mf {
    color: #099; }
.highlight .mh {
    color: #099; }
.highlight .mi {
    color: #099; }
.highlight .mo {
    color: #099; }
.highlight .sb {
    color: #d14; }
.highlight .sc {
    color: #d14; }
.highlight .sd {
    color: #d14; }
.highlight .s2 {
    color: #d14; }
.highlight .se {
    color: #d14; }
.highlight .sh {
    color: #d14; }
.highlight .si {
    color: #d14; }
.highlight .sx {
    color: #d14; }
.highlight .sr {
    color: #009926; }
.highlight .s1 {
    color: #d14; }
.highlight .ss {
    color: #990073; }
.highlight .bp {
    color: #999; }
.highlight .vc {
    color: #008080; }
.highlight .vg {
    color: #008080; }
.highlight .vi {
    color: #008080; }
.highlight .il {
    color: #099; }<|MERGE_RESOLUTION|>--- conflicted
+++ resolved
@@ -243,11 +243,7 @@
 }
 
 .tutorials .card:hover {
-<<<<<<< HEAD
-			top: 8px;
-=======
 			bottom: 3px;
->>>>>>> bee3839d
 			box-shadow: 0 4px 8px 0 rgba(0, 0, 0, 0.4);
 
 }
