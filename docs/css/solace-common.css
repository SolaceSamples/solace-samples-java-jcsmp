/*******************************************************************************
* General Styles
*/
body {
    min-width: 400px;
    background: white;
    font-family: 'Open Sans', 'HelveticaNeue', 'Helvetica Neue', Helvetica, Arial, sans-serif;
}

h1 {
    font-size: 36px;
    color: rgba(0, 0, 0, 1);
}

h2 {
    font-size: 28px;
    color: rgba(0, 0, 0, 0.8);
}

h4 {
    font-size: 20px !important;
    color: rgba(0, 0, 0, 0.8) !important;
}

p {
    color: rgba(0, 0, 0, 0.8);
    -webkit-font-smoothing: antialiased;
    font-size: 16px;
    line-height: 24px;
    margin: 0 0 .5em;
}

.container-tutorials {
    padding-top: 30px !important;
    padding-bottom: 30px !important;
}

.blue-gradient {
    background: linear-gradient(#2288DD, #17B0E0);
}

.green-gradient {
    background: linear-gradient(#165aa4, #4182be);
}

.orange-gradient {
    background: linear-gradient(#f2631f, #FF6500);
}

.container {
    width: 80%;
}

.index .container {
    max-width: 993px;
}

.index .body {
    background-color: #f5f5f5;
}

img {
    max-width: 100%;
}

@media only screen and (max-width : 700px) {
    .index .container {
        width: 98%;
    }
}

.container .title-row {
    padding-bottom: 0 !important;
    margin-right: 0 !important;
}

.samples-title {
    background: white;
    padding-bottom: 30px;
}

.samples-title p {
    margin: 0.85em 0;
}

.samples-template {
    padding-top: 30px;
    font-family: "Open Sans";
    text-align: center;
}

.samples-template .main-title {
    font-family: 'Open Sans', 'HelveticaNeue', 'Helvetica Neue', Helvetica, Arial, sans-serif !important;
}

.samples-template .button:hover {
    background-color: transparent !important;
}

.samples-template h1 {
    font-family: "Open Sans";
    font-weight: 300;
}

.samples-template .button {
    display: inline-block;
    text-transform: uppercase;
    margin-right: 30px;
}

.samples-template .button:last-child {
    margin-right: 0;
}

.samples-template a {
    color: #00ad93 !important;
}

.samples-template .button {
    padding: 9px 22px;
    margin-right: 30px;
}


/*******************************************************************************
* Index title bar
*/
.index .title {
    padding-top: 50px;
    background: #FFF;
    border-bottom: 1px solid #CCC;
}

.index .title .left {
    width: 100%;
    position: relative;
    padding-right: 190px;
}

.index .title .col .github {
    position: absolute;
    right: 0;
    top: 10px;
    width: 180px;
}

/*******************************************************************************
* Tutorial layout
*/

@media only screen and (max-width : 993px) {
    .docs .container {
        width: 98%;
    }
}

.heading img {
    float: left;
    background: #9FB0BF;
    border-radius: 14px;
    margin-right: 30px;
    margin-bottom: 10px;
    width: 140px;
    height: 140px;
}

.article-container {
    position: relative;
    padding-right: 245px;
}

@media only screen and (max-width : 760px) {
    .article-container {
        padding-right: 0;
    }
}

article {
    background: white;
    padding: 30px;
    color: rgba(0, 0, 0, 0.8);
    min-width: 400px;
    padding-top: 10px;
}

article ul li {
    list-style-type: circle;
    margin: 10px 0;
}

article ol li {
    margin: 10px 0;
}

article h2 {
    color: rgba(0, 0, 0, 1);
    font-size: 28px;
    margin: 40px 0 16px 0;
    padding-top:12px;
    border-top:solid 2px #c9c9c9;
}

article h3 {
    color: rgba(0, 0, 0, 0.8);
    font-size: 24px;
    margin: 40px 0 16px 0;
}

article p {
    margin: 20px 0;
}

aside {
    position: absolute;
    right: 0;
    top: 60px;
    width: 245px;
    padding-left: 28px;
}

aside select {
    display: block;
    border-radius: 0;
    border: 1px solid #CCC;
    font-weight: 600;
    color: rgba(0, 0, 0, 0.65);
    height: 35px;
}

aside .nav {
    padding: 10px 0;
    margin: 20px 0;
    /*border-top: 1px solid #DDD;*/
    /*border-bottom: 1px solid #DDD;*/
}

@media only screen and (max-width : 760px) {
    aside {
        position: relative;
        margin-bottom: 50px;
        margin-top: -30px;
    }

    aside .nav {
        margin-top: 0;
        padding-top: 0;
    }
}

/*******************************************************************************
* Github component
*/
.github-link {
    margin-bottom: 7px;
}

.github-link img {
    margin-right: 5px;
    margin-left: 5px;
}

.github-link a {
    line-height: 18px;
    height: 18px;
    vertical-align: top;
    cursor: pointer;
}

/*******************************************************************************
* Card layout
*/
.tutorials > .col > .row > .col {
    height: 300px;
}

.tutorials > .col > .row .col:not(:first-child) {
    border-left: 1px solid #CCC;
}

.tutorials.learn .card-image {
<<<<<<< HEAD
    background: #9FB0BF;
    position: relative
=======
    /*background: #00ad93;*/
    background: linear-gradient(#00c895, #00ad93);
    position: relative;
    height: 200px;
}

.tutorials.learn .card-image .image {
    height: calc( 100% * 2/3);
    position: relative;
>>>>>>> 6467d401
}

.tutorials .tutorial-description {
    height: 42px;
    color: rgba(0, 0, 0, 0.65);
}

.tutorials.learn .card-image img {
<<<<<<< HEAD
    height: 200px;
    margin: auto;
    padding-bottom: 60px;
    width: 100%
=======
    height: 100%;
    margin: auto;
    width: 100%;
    position: absolute;
>>>>>>> 6467d401
}

.tutorials .card {
    position: relative;
    margin: 0.5rem 0 1rem 0;
}

.tutorials .card:hover {
			bottom: 3px;
			box-shadow: 0 4px 8px 0 rgba(0, 0, 0, 0.4);
}


.tutorials .card .card-title {
    font-weight: 500 !important;
    z-index: 2;
    color: #fff;
    position: absolute;
    bottom: 0;
    left: 0;
    padding: 20px;
    font-size: 24px;
}

.tutorials .card > a {
    position: absolute;
    top: 0;
    bottom: 0;
    right: 0;
    left: 0;
    z-index: 1;
}

.tutorials .card .card-content {
  padding: 20px;
  border-radius: 0 0 2px 2px
}

.tutorials .card .card-action {
  position: relative;
  background-color: inherit;
  border-top: 1px solid rgba(160,160,160,0.2);
  padding: 20px
}

.tutorials .card .card-action a:not(.btn):not(.btn-large):not(.btn-floating) {
  color: #ffab40;
  margin-right: 20px;
  transition: color .3s ease;
  text-transform: uppercase
}

.tutorials .card .card-action a:not(.btn):not(.btn-large):not(.btn-floating):hover {
  color: #ffd8a6
<<<<<<< HEAD
}

.tutorials .card .card-content {
  padding: 20px;
  border-radius: 0 0 2px 2px
}

.tutorials .card .card-action {
  position: relative;
  background-color: inherit;
  border-top: 1px solid rgba(160,160,160,0.2);
  padding: 20px
}

.tutorials .card .card-action a:not(.btn):not(.btn-large):not(.btn-floating) {
  color: #ffab40;
  margin-right: 20px;
  transition: color .3s ease;
  text-transform: uppercase
}

.tutorials .card .card-action a:not(.btn):not(.btn-large):not(.btn-floating):hover {
  color: #ffd8a6
=======
>>>>>>> 6467d401
}

/*******************************************************************************
* Sidebar Nav
*/
h4.navheading {
    text-transform: uppercase;
    padding: 0 0 10px 20px;
    margin-left: -22px;
    display: inline-block;
    /*border-bottom: 1px #c9c9c9 solid;*/
    font-size: 16px;
}

h4.navheading a {
    color: rgba(0, 0, 0, 0.8);
    text-decoration: none;
    font-family: 'Open Sans', 'HelveticaNeue', 'Helvetica Neue', Helvetica, Arial, sans-serif !important;
}

ul.navlist {
    list-style: none;
    font-size: 16px;
    margin: 0;
}

li.navlink a {
    color:rgba(0, 0, 0, 0.65);
    text-decoration:none;
    line-height: 30px;
}

li.navlink a:hover {
    font-weight:700;
}

li.navlink_current {
    line-height: 30px;
    /*list-style-image: url('../images/common/indicator-arrow.png') !important;*/
    margin-left: -8px;
    padding-left: 8px;
}
li.navlink_current a {
    text-decoration:none;
    color:rgba(0, 0, 0, 0.8);
    font-weight: 700;
}

/*******************************************************************************
* Table
*/
table {
    width: 100%;
    padding: 0;
    margin: 0 0 20px 0;
    font-size: 13px;
}

table caption {
    padding: 0 0 5px 0;
    width: auto;
    font-style:italic;
    text-align: right;
    font-size: 12px;
}

th {
    font-weight:bold;
    text-align: left;
    padding: 9px 12px;
    border-style: solid;
    border-width: 1px;
    border-left:none;
    border-top:none;
}

td {
    font-size: 13px;
    padding: 9px 12px;
    border-style: solid;
    border-width: 1px;
    border-left:none;
    border-top:none;
}

tr th:first-child, tr td:first-child{
    border-left-style: solid;
    border-left-width: 1px;
}

tr:first-child th, tr:first-child td{
    border-top-style: solid;
    border-top-width: 1px;
}

#top th.nobg {
    background: none;
    border-top: 0;
}

/*******************************************************************************
* Lists
*/
ul li { margin-bottom: 6px; }
ul, ol {margin-bottom: 20px;    }
ul {margin-left: 30px;}
ol {list-style: decimal; padding-left: 1em;}
ul ul, ul ol,
ol ol, ol ul {margin: 4px 0 5px 30px; }
ul ul li, ul ol li,
ol ol li, ol ul li {margin-bottom: 6px; }

/*******************************************************************************
* Landing pages
*/
h2.nolineheading { margin-top:0; padding-top:0; border-top:none; }
h3.nolineheading { margin-top:0; padding-top:0; border-top:none;}

h2.intro {
    color: #013a6a;
    font-weight:500;
    margin-bottom: 20px;
}

h3.intro {
    border-top:none;
    margin-bottom: 10px;
    margin-top:0;
}

div.intro {
    color: #666;
    padding-top: 10px;
    font-size: 120%;
}

a.intro {
    text-decoration:none;
    border-style: none;
    color:#005dab;
}

a.intro:hover {
    text-decoration:none;
    color: #F36F23;
}


/*******************************************************************************
* Code formatting
*/
pre, code {
    font-size: 12px;
    font-family: Monaco, "Andale Mono", "Courier New", Courier, monospace;
    border: 1px solid #e8e8e8;
    border-radius: 3px;
    background-color: #eef;
}

code {
    padding: 1px 5px;
}

pre {
    padding: 8px 12px;
    overflow-x: auto;
}

pre > code {
    border: 0;
    padding-right: 0;
    padding-left: 0;
}

/*******************************************************************************
* Syntax highlighting styles
*/
.highlight {
background: #fff; }
.highlighter-rouge .highlight {
    background: #eef; }
.highlight .c {
    color: #998;
    font-style: italic; }
.highlight .err {
    color: #a61717;
    background-color: #e3d2d2; }
.highlight .k {
    font-weight: bold; }
.highlight .o {
    font-weight: bold; }
.highlight .cm {
    color: #998;
    font-style: italic; }
.highlight .cp {
    color: #999;
    font-weight: bold; }
.highlight .c1 {
    color: #998;
    font-style: italic; }
.highlight .cs {
    color: #999;
    font-weight: bold;
    font-style: italic; }
.highlight .gd {
    color: #000;
    background-color: #fdd; }
.highlight .gd .x {
    color: #000;
    background-color: #faa; }
.highlight .ge {
    font-style: italic; }
.highlight .gr {
    color: #a00; }
.highlight .gh {
    color: #999; }
.highlight .gi {
    color: #000;
    background-color: #dfd; }
.highlight .gi .x {
    color: #000;
    background-color: #afa; }
.highlight .go {
    color: #888; }
.highlight .gp {
    color: #555; }
.highlight .gs {
    font-weight: bold; }
.highlight .gu {
    color: #aaa; }
.highlight .gt {
    color: #a00; }
.highlight .kc {
    font-weight: bold; }
.highlight .kd {
    font-weight: bold; }
.highlight .kp {
    font-weight: bold; }
.highlight .kr {
    font-weight: bold; }
.highlight .kt {
    color: #458;
    font-weight: bold; }
.highlight .m {
    color: #099; }
.highlight .s {
    color: #d14; }
.highlight .na {
    color: #008080; }
.highlight .nb {
    color: #0086B3; }
.highlight .nc {
    color: #458;
    font-weight: bold; }
.highlight .no {
    color: #008080; }
.highlight .ni {
    color: #800080; }
.highlight .ne {
    color: #900;
    font-weight: bold; }
.highlight .nf {
    color: #900;
    font-weight: bold; }
.highlight .nn {
    color: #555; }
.highlight .nt {
    color: #000080; }
.highlight .nv {
    color: #008080; }
.highlight .ow {
    font-weight: bold; }
.highlight .w {
    color: #bbb; }
.highlight .mf {
    color: #099; }
.highlight .mh {
    color: #099; }
.highlight .mi {
    color: #099; }
.highlight .mo {
    color: #099; }
.highlight .sb {
    color: #d14; }
.highlight .sc {
    color: #d14; }
.highlight .sd {
    color: #d14; }
.highlight .s2 {
    color: #d14; }
.highlight .se {
    color: #d14; }
.highlight .sh {
    color: #d14; }
.highlight .si {
    color: #d14; }
.highlight .sx {
    color: #d14; }
.highlight .sr {
    color: #009926; }
.highlight .s1 {
    color: #d14; }
.highlight .ss {
    color: #990073; }
.highlight .bp {
    color: #999; }
.highlight .vc {
    color: #008080; }
.highlight .vg {
    color: #008080; }
.highlight .vi {
    color: #008080; }
.highlight .il {
    color: #099; }<|MERGE_RESOLUTION|>--- conflicted
+++ resolved
@@ -278,10 +278,6 @@
 }
 
 .tutorials.learn .card-image {
-<<<<<<< HEAD
-    background: #9FB0BF;
-    position: relative
-=======
     /*background: #00ad93;*/
     background: linear-gradient(#00c895, #00ad93);
     position: relative;
@@ -291,7 +287,6 @@
 .tutorials.learn .card-image .image {
     height: calc( 100% * 2/3);
     position: relative;
->>>>>>> 6467d401
 }
 
 .tutorials .tutorial-description {
@@ -300,17 +295,10 @@
 }
 
 .tutorials.learn .card-image img {
-<<<<<<< HEAD
-    height: 200px;
-    margin: auto;
-    padding-bottom: 60px;
-    width: 100%
-=======
     height: 100%;
     margin: auto;
     width: 100%;
     position: absolute;
->>>>>>> 6467d401
 }
 
 .tutorials .card {
@@ -365,32 +353,6 @@
 
 .tutorials .card .card-action a:not(.btn):not(.btn-large):not(.btn-floating):hover {
   color: #ffd8a6
-<<<<<<< HEAD
-}
-
-.tutorials .card .card-content {
-  padding: 20px;
-  border-radius: 0 0 2px 2px
-}
-
-.tutorials .card .card-action {
-  position: relative;
-  background-color: inherit;
-  border-top: 1px solid rgba(160,160,160,0.2);
-  padding: 20px
-}
-
-.tutorials .card .card-action a:not(.btn):not(.btn-large):not(.btn-floating) {
-  color: #ffab40;
-  margin-right: 20px;
-  transition: color .3s ease;
-  text-transform: uppercase
-}
-
-.tutorials .card .card-action a:not(.btn):not(.btn-large):not(.btn-floating):hover {
-  color: #ffd8a6
-=======
->>>>>>> 6467d401
 }
 
 /*******************************************************************************
