--- conflicted
+++ resolved
@@ -297,11 +297,7 @@
 
 li.navlink_current {
     line-height: 30px;
-<<<<<<< HEAD
-    list-style-image: url('../images/common/indicator-arrow.png') !important;
-=======
     /*list-style-image: url('../images/common/indicator-arrow.png') !important;*/
->>>>>>> 50d47e22
     margin-left: -8px;
     padding-left: 8px;
 }
