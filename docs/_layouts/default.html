--- conflicted
+++ resolved
@@ -2,23 +2,11 @@
 <html class="responsive">
 
   {% include head.html %}
-<<<<<<< HEAD
-  {% if jekyll.environment == 'solaceCloud' %}
-    {% include solace-cloud-dependency.html %}
-  {% else %}
-    {% include dev-solace-dependency.html %}
-  {% endif %}
-=======
->>>>>>> 338ad85c
 
   <body id="top" class="wrap wider">
 
     {% if jekyll.environment == 'solaceCloud' %}
       {% include solace-cloud-header-base.html %}
-<<<<<<< HEAD
-      {% include solace-cloud-header-sample.html %}
-=======
->>>>>>> 338ad85c
     {% else %}
       {% include dev-solace-header-base.html %}
     {% endif %}
