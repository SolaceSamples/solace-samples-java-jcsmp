---
layout: default
---
<section class="index">
    {% if jekyll.environment == 'solaceCloud' %}
      {% include solace-cloud-header-sample.html %}
    {% else %}
      {% include dev-solace-header-sample.html %}
    {% endif %}
    <div class="body">
<<<<<<< HEAD
        <div class="container">
            <div class="row solace-cloud-space">
                <div class="col s12">
                    <h2>Get Coding with the API</h2>
                </div>
            </div>
            <div class="tutorials learn row">
=======
        <div class="container container-tutorials">
            <div class="tutorials learn row" style="margin-bottom:0;">
>>>>>>> 6467d401
                {% assign count = 0 %}
                {% for section in site.data.tutorials %}
                    {% for item in section.tutorials %}
                        {% assign item_url = item | prepend:"/" | append:"/" %}
                        {% assign p = site.tutorials | where:"url", item_url | first %}
                        {% assign loopindex = forloop.index | modulo: 2 %}
                        <div class="col s12 m6 l4">
                            <div class="card">
                                <a href="{{ site.baseurl }}{{ p.url }}"></a>
                                <div class="card-image">
                                    <div class="image">
                                      <img src="{{ site.baseurl }}/images/{{ p.icon }}" alt="{{ p.title }}" style="height:{{ p.icon-height }}; width:{{ p.icon-width }};"/>
                                    </div>
                                    <div class="card-title">{{ p.title }}</div>
                                </div>
                                <div class="card-content">
                                    <div class="tutorial-description">{{ p.summary }}</div>
                                </div>
                                <div class="card-action">
                                    <a>Start tutorial</a>
                                </div>
                            </div>
                        </div>
                    {% endfor %}
                {% endfor %}
            </div>
        </div>
    </div>
</section><|MERGE_RESOLUTION|>--- conflicted
+++ resolved
@@ -8,18 +8,8 @@
       {% include dev-solace-header-sample.html %}
     {% endif %}
     <div class="body">
-<<<<<<< HEAD
-        <div class="container">
-            <div class="row solace-cloud-space">
-                <div class="col s12">
-                    <h2>Get Coding with the API</h2>
-                </div>
-            </div>
-            <div class="tutorials learn row">
-=======
         <div class="container container-tutorials">
             <div class="tutorials learn row" style="margin-bottom:0;">
->>>>>>> 6467d401
                 {% assign count = 0 %}
                 {% for section in site.data.tutorials %}
                     {% for item in section.tutorials %}
