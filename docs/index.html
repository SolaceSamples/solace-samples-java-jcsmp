---
layout: default
---
<section class="index">
<<<<<<< HEAD
   {% if jekyll.environment != 'solaceCloud' %}
    <div class="title">
        <div class="container">
            <div class="row">
                <div class="col s12 left">
                    <h1>{{ site.title }}</h1>
                    <p>{{ site.summary }}</p>
                    <div class="github">
                        <div>
                            <img src="{{ "/images/common/hosted-in-github.png" | prepend: site.baseurl }}" alt="hosted-in-github" width="150" height="57"></img>
                        </div>
                        <div class="github-link">
                            <img src="{{ "/images/common/github-icon.png" | prepend: site.baseurl }}"/>
                            <a href="{{ site.repository }}" target="_blank">View samples</a>
                        </div>
                        <div class="github-link">
                            <img src="{{ "/images/common/checkout-icon.png" | prepend: site.baseurl }}"/>
                            <a id="github-clone" data-clipboard-text="{{ site.repository }}">Copy repository URL</a>
                            <script src="//cdnjs.cloudflare.com/ajax/libs/clipboard.js/1.4.0/clipboard.min.js"></script>
                            <script>
                                (function () {
                                    new Clipboard('#github-clone');
                                })();
                            </script>
                        </div>
                        <div class="github-link">
                            <img src="{{ "/images/common/download-icon.png" | prepend: site.baseurl }}"/>
                            <a href="{{ site.repository }}/archive/master.zip">Download ZIP</a>
                        </div>
                    </div>
                </div>
            </div>
        </div>
    </div>
=======
    {% if jekyll.environment == 'solaceCloud' %}
      {% include solace-cloud-header-sample.html %}
    {% else %}
      {% include dev-solace-header-sample.html %}
>>>>>>> 338ad85c
    {% endif %}
    <div class="body">
        <div class="container">
            <div class="row solace-cloud-space">
                <div class="col s12">
                    <h2>Get Coding with the API</h2>
                </div>
            </div>
            <div class="tutorials learn row">
                {% assign count = 0 %}
                {% for section in site.data.tutorials %}
                    {% for item in section.tutorials %}
                        {% assign item_url = item | prepend:"/" | append:"/" %}
                        {% assign p = site.tutorials | where:"url", item_url | first %}
                        {% assign loopindex = forloop.index | modulo: 2 %}
                        <div class="col s12 m6 l4">
                            <div class="card">
                                <a href="{{ site.baseurl }}{{ p.url }}"></a>
                                <div class="card-image">
                                    <img src="{{ site.baseurl }}/images/{{ p.icon }}" alt="{{ p.title }}"/>
                                    <span class="card-title">{{ p.title }}</span>
                                </div>
                                <div class="card-content">
                                    <div class="tutorial-description">{{ p.summary }}</div>
                                </div>
                                <div class="card-action">
                                    <a>Start tutorial</a>
                                </div>
                            </div>
                        </div>
                    {% endfor %}
                {% endfor %}
            </div>
        </div>
    </div>
</section><|MERGE_RESOLUTION|>--- conflicted
+++ resolved
@@ -2,47 +2,10 @@
 layout: default
 ---
 <section class="index">
-<<<<<<< HEAD
-   {% if jekyll.environment != 'solaceCloud' %}
-    <div class="title">
-        <div class="container">
-            <div class="row">
-                <div class="col s12 left">
-                    <h1>{{ site.title }}</h1>
-                    <p>{{ site.summary }}</p>
-                    <div class="github">
-                        <div>
-                            <img src="{{ "/images/common/hosted-in-github.png" | prepend: site.baseurl }}" alt="hosted-in-github" width="150" height="57"></img>
-                        </div>
-                        <div class="github-link">
-                            <img src="{{ "/images/common/github-icon.png" | prepend: site.baseurl }}"/>
-                            <a href="{{ site.repository }}" target="_blank">View samples</a>
-                        </div>
-                        <div class="github-link">
-                            <img src="{{ "/images/common/checkout-icon.png" | prepend: site.baseurl }}"/>
-                            <a id="github-clone" data-clipboard-text="{{ site.repository }}">Copy repository URL</a>
-                            <script src="//cdnjs.cloudflare.com/ajax/libs/clipboard.js/1.4.0/clipboard.min.js"></script>
-                            <script>
-                                (function () {
-                                    new Clipboard('#github-clone');
-                                })();
-                            </script>
-                        </div>
-                        <div class="github-link">
-                            <img src="{{ "/images/common/download-icon.png" | prepend: site.baseurl }}"/>
-                            <a href="{{ site.repository }}/archive/master.zip">Download ZIP</a>
-                        </div>
-                    </div>
-                </div>
-            </div>
-        </div>
-    </div>
-=======
     {% if jekyll.environment == 'solaceCloud' %}
       {% include solace-cloud-header-sample.html %}
     {% else %}
       {% include dev-solace-header-sample.html %}
->>>>>>> 338ad85c
     {% endif %}
     <div class="body">
         <div class="container">
