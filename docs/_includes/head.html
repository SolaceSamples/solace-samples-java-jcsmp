--- conflicted
+++ resolved
@@ -14,15 +14,6 @@
     {% include dev-solace-dependency.html %}
   {% endif %}
 
-<<<<<<< HEAD
-  {% if jekyll.environment == 'solaceCloud' %}
-    <link rel="icon" href="{{ "/images/common/solace-cloud-icon.png " | prepend: site.baseurl }}" type="image/x-icon">
-  {% else %}
-    <link rel="icon" href="{{ "/images/common/favicon.ico " | prepend: site.baseurl }}" type="image/x-icon">
-  {% endif %}
-
-=======
->>>>>>> 338ad85c
   {% if jekyll.environment == 'production' %}
     {% include analytics.html %}
   {% endif %}
